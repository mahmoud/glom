--- conflicted
+++ resolved
@@ -1,13 +1,8 @@
 
 import pytest
 
-<<<<<<< HEAD
-from itertools import chain, dropwhile
-
-from glom import glom, SKIP, STOP, Path, Inspect, Coalesce, CoalesceError, Literal, Call, T, S, Invoke
-=======
-from glom import glom, SKIP, STOP, Path, Inspect, Coalesce, CoalesceError, Literal, Call, T, S, Spec
->>>>>>> 80c978db
+from glom import glom, SKIP, STOP, Path, Inspect, Coalesce, CoalesceError, Literal, Call, T, S, Invoke, Spec
+
 import glom.core as glom_core
 from glom.core import UP, ROOT, Let
 
