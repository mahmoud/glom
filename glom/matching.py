"""
.. versionadded:: 20.7.0

Sometimes you want to confirm that your target data matches your
code's assumptions. With glom, you don't need a separate validation
step, you can do these checks inline with your glom spec, using
:class:`~glom.Match` and friends.
"""

import re
import sys
from pprint import pprint

from boltons.iterutils import is_iterable
from boltons.typeutils import make_sentinel

<<<<<<< HEAD
from .core import GlomError, glom, T, MODE, bbrepr, bbformat, format_invocation, Path, chain_child, Literal
=======
from .core import GlomError, glom, T, MODE, bbrepr, bbformat, format_invocation, Path, LAST_CHILD_SCOPE, Val
>>>>>>> efddd663


_MISSING = make_sentinel('_MISSING')


# NOTE: it is important that MatchErrors be cheap to construct,
# because negative matches are part of normal control flow
# (e.g. often it is idiomatic to cascade from one possible match
# to the next and take the first one that works)
class MatchError(GlomError):
    """
    Raised when a :class:`Match` or :data:`M` check fails.

    >>> glom({123: 'a'}, Match({'id': int}))
    Traceback (most recent call last):
    ...
    MatchError: key 123 didn't match any of ['id']

    """
    def __init__(self, fmt, *args):
        super(MatchError, self).__init__(fmt, *args)

    def get_message(self):
        fmt, args = self.args[0], self.args[1:]
        return bbformat(fmt, *args)


class TypeMatchError(MatchError, TypeError):
    """:exc:`MatchError` subtype raised when a
    :class:`Match` fails a type check.

    >>> glom({'id': 'a'}, Match({'id': int}))
    Traceback (most recent call last):
    ...
    TypeMatchError: error raised while processing.
     Target-spec trace, with error detail (most recent last):
     - Target: {'id': 'a'}
     - Spec: Match({'id': <type 'int'>})
     - Spec: {'id': <type 'int'>}
     - Target: 'a'
     - Spec: int
    TypeMatchError: expected type int, not str
    """

    def __init__(self, actual, expected):
        super(TypeMatchError, self).__init__(
            "expected type {0.__name__}, not {1.__name__}", expected, actual)

    def __copy__(self):
        # __init__ args = (actual, expected)
        # self.args = (fmt_str, expected, actual)
        return TypeMatchError(self.args[2], self.args[1])


class Match(object):
    """glom's ``Match`` specifier type enables a new mode of glom usage:
    pattern matching.  In particular, this mode has been designed for
    nested data validation.

    Pattern specs are evaluated as follows:

      1. Spec instances are always evaluated first
      2. Types match instances of that type
      3. Instances of :class:`dict`, :class:`list`, :class:`tuple`,
         :class:`set`, and :class:`frozenset` are matched recursively
      4. Any other values are compared for equality to the target with
         ``==``

    By itself, this allows to assert that structures match certain
    patterns, and may be especially familiar to users of the `schema`_
    library.

    For example, let's load some data::

      >>> target = [
      ... {'id': 1, 'email': 'alice@example.com'},
      ... {'id': 2, 'email': 'bob@example.com'}]

    A :class:`Match` pattern can be used to ensure this data is in its expected form:

      >>> spec = Match([{'id': int, 'email': str}])

    This ``spec`` succinctly describes our data structure's pattern
    Specifically, a :class:`list` of :class:`dict` objects, each of
    which has exactly two keys, ``'id'`` and ``'email'``, whose values are
    an :class:`int` and :class:`str`, respectively. Now,
    :func:`~glom.glom` will ensure our ``target`` matches our pattern
    ``spec``:

      >>> result = glom(target, spec)
      >>> assert result == \\
      ... [{'id': 1, 'email': 'alice@example.com'}, {'id': 2, 'email': 'bob@example.com'}]

    With a more complex :class:`Match` spec, we can be more precise:

      >>> spec = Match([{'id': And(M > 0, int), 'email': Regex('[^@]+@[^@]+')}])

    :class:`~glom.And` allows multiple conditions to be applied.
    :class:`~glom.Regex` evaluates the regular expression against the
    target value under the ``'email'`` key.  In this case, we take a
    simple approach: an email has exactly one ``@``, with at least one
    character before and after.

    Finally, :attr:`~glom.M` is our stand-in for the current target
    we're matching against, allowing us to perform in-line comparisons
    using Python's native greater-than operator (as well as
    others). We apply our :class:`Match` pattern as before::

      >>> assert glom(target, spec) == \\
      ... [{'id': 1, 'email': 'alice@example.com'}, {'id': 2, 'email': 'bob@example.com'}]

    And as usual, upon a successful match, we get the matched result.

    .. note::

       For Python 3.6+ where dictionaries are ordered, keys in the target
       are matched against keys in the spec in their insertion order.

    .. _schema: https://github.com/keleshev/schema

    Args:
       spec: The glomspec representing the pattern to match data against.
       default: The default value to be returned if a match fails. If not
         set, a match failure will raise a :class:`MatchError`.

    """
    def __init__(self, spec, default=_MISSING):
        self.spec = spec
        self.default = default

    def glomit(self, target, scope):
        scope[MODE] = _glom_match
        try:
            ret = scope[glom](target, self.spec, scope)
        except GlomError:
            if self.default is _MISSING:
                raise
            ret = self.default
        return ret

    def verify(self, target):
        """A convenience function a :class:`Match` instance which returns the
        matched value when *target* matches, or raises a
        :exc:`MatchError` when it does not.

        Args:
          target: Target value or data structure to match against.

        Raises:
          glom.MatchError

        """
        return glom(target, self)

    def matches(self, target):
        """A convenience method on a :class:`Match` instance, returns
        ``True`` if the *target* matches, ``False`` if not.

        >>> Match(int).matches(-1.0)
        False

        Args:
           target: Target value or data structure to match against.
        """
        try:
            glom(target, self)
        except GlomError:
            return False
        return True

    def __repr__(self):
        return '%s(%s)' % (self.__class__.__name__, bbrepr(self.spec))


_RE_FULLMATCH = getattr(re, "fullmatch", None)
_RE_VALID_FUNCS = set((_RE_FULLMATCH, None, re.search, re.match))
_RE_FUNC_ERROR = ValueError("'func' must be one of %s" % (", ".join(
    sorted(e and e.__name__ or "None" for e in _RE_VALID_FUNCS))))

_RE_TYPES = ()
try:   re.match(u"", u"")
except Exception: pass  # pragma: no cover
else:  _RE_TYPES += (type(u""),)
try:   re.match(b"", b"")
except Exception: pass  # pragma: no cover
else:  _RE_TYPES += (type(b""),)


class Regex(object):
    """
    checks that target is a string which matches the passed regex pattern

    raises MatchError if there isn't a match; returns Target if match

    variables captures in regex are added to the scope so they can
    be used by downstream processes
    """
    __slots__ = ('flags', 'func', 'match_func', 'pattern')

    def __init__(self, pattern, flags=0, func=None):
        if func not in _RE_VALID_FUNCS:
            raise _RE_FUNC_ERROR
        regex = re.compile(pattern, flags)
        if func is re.match:
            match_func = regex.match
        elif func is re.search:
            match_func = regex.search
        else:
            if _RE_FULLMATCH:
                match_func = regex.fullmatch
            else:
                regex = re.compile(r"(?:{})\Z".format(pattern), flags)
                match_func = regex.match
        self.flags, self.func = flags, func
        self.match_func, self.pattern = match_func, pattern

    def glomit(self, target, scope):
        if type(target) not in _RE_TYPES:
            raise MatchError(
                "{!r} not valid as a Regex target -- expected {!r}", type(target), _RE_TYPES)
        match = self.match_func(target)
        if not match:
            raise MatchError("target did not match pattern {!r}", self.pattern)
        scope.update(match.groupdict())
        return target

    def __repr__(self):
        args = '(' + bbrepr(self.pattern)
        if self.flags:
            args += ', flags=' + bbrepr(self.flags)
        if self.func is not None:
            args += ', func=' + self.func.__name__
        args += ')'
        return self.__class__.__name__ + args


#TODO: combine this with other functionality elsewhere?
def _bool_child_repr(child):
    if child is M:
        return repr(child)
    elif isinstance(child, _MExpr):
        return "(" + bbrepr(child) + ")"
    return bbrepr(child)


class _Bool(object):
    def __init__(self, *children, **kw):
        self.children = children
        if not children:
            raise ValueError("need at least one operand for {}".format(
                self.__class__.__name__))
        self.default = kw.pop('default', _MISSING)
        if kw:
            raise TypeError('got unexpected kwargs: %r' % list(kw.keys()))

    def __and__(self, other):
        return And(self, other)

    def __or__(self, other):
        return Or(self, other)

    def __invert__(self):
        return Not(self)

    def glomit(self, target, scope):
        try:
            return self._glomit(target, scope)
        except GlomError:
            if self.default is not _MISSING:
                return self.default
            raise

    def _m_repr(self):
        """should this Or() repr as M |?"""
        # only used by And() and Or(), not Not(), so len(children) >= 1
        if isinstance(self.children[0], (_MType, _MExpr)):
            return True
        if type(self.children[0]) in (And, Or, Not):
            return self.children[0]._m_repr()
        return False

    def __repr__(self):
        child_reprs = [_bool_child_repr(c) for c in self.children]
        if self._m_repr() and self.default is _MISSING:
            return " {} ".format(self.OP).join(child_reprs)
        if self.default is not _MISSING:
            child_reprs.append("default=" + repr(self.default))
        return self.__class__.__name__ + "(" + ", ".join(child_reprs) + ")"


class And(_Bool):
    """
    Applies child specs one after the other to the target; if none of the
    specs raises `GlomError`, returns the last result.
    """
    OP = "&"
    __slots__ = ('children',)

    def _glomit(self, target, scope):
        # all children must match without exception
        result = target  # so that And() == True, similar to all([]) == True
        for child in self.children:
            result = scope[glom](target, child, scope)
        return result

    def __and__(self, other):
        # reduce number of layers of spec
        return And(*(self.children + (other,)))


class Or(_Bool):
    """
    Tries to apply the first child spec to the target, and return the result.
    If `GlomError` is raised, try the next child spec until there are no
    all child specs have been tried, then raise `MatchError`.
    """
    OP = "|"
    __slots__ = ('children',)

    def _glomit(self, target, scope):
        for child in self.children[:-1]:
            try:  # one child must match without exception
                return scope[glom](target, child, scope)
            except GlomError:
                pass
        return scope[glom](target, self.children[-1], scope)

    def __or__(self, other):
        # reduce number of layers of spec
        return Or(*(self.children + (other,)))


class Not(_Bool):
    """
    Inverts the *child*. Child spec will be expected to raise
    :exc:`GlomError` (or subtype), in which case the target will be returned.

    If the child spec does not raise :exc:`GlomError`, :exc:`MatchError`
    will be raised.
    """
    __slots__ = ('child',)

    def __init__(self, child):
        self.child = child

    def glomit(self, target, scope):
        try:  # one child must match without exception
            scope[glom](target, self.child, scope)
        except GlomError:
            return target
        else:
            raise GlomError("child shouldn't have passed", self.child)

    def _m_repr(self):
        if isinstance(self.child, (_MType, _MExpr)):
            return True
        if type(self.child) not in (And, Or, Not):
            return False
        return self.child._m_repr()

    def __repr__(self):
        if self.child is M:
            return '~M'
        if self._m_repr():  # is in M repr
            return "~(" + bbrepr(self.child) + ")"
        return "Not(" + bbrepr(self.child) + ")"


_M_OP_MAP = {'=': '==', '!': '!=', 'g': '>=', 'l': '<='}


class _MSubspec(object):
    """used by MType.__call__ to wrap a sub-spec for comparison"""
    __slots__ = ('spec')

    def __init__(self, spec):
        self.spec = spec

    def __eq__(self, other):
        return _MExpr(self, '=', other)

    def __ne__(self, other):
        return _MExpr(self, '!', other)

    def __gt__(self, other):
        return _MExpr(self, '>', other)

    def __lt__(self, other):
        return _MExpr(self, '<', other)

    def __ge__(self, other):
        return _MExpr(self, 'g', other)

    def __le__(self, other):
        return _MExpr(self, 'l', other)

    def __repr__(self):
        return 'M(%s)' % (bbrepr(self.spec),)

    def glomit(self, target, scope):
        match = scope[glom](target, self.spec, scope)
        if match:
            return target
        raise MatchError('expected truthy value from {!r}, got {!r}', self.spec, match)


class _MExpr(object):
    __slots__ = ('lhs', 'op', 'rhs')

    def __init__(self, lhs, op, rhs):
        self.lhs, self.op, self.rhs = lhs, op, rhs

    def __and__(self, other):
        return And(self, other)

    __rand__ = __and__

    def __or__(self, other):
        return Or(self, other)

    def __invert__(self):
        return Not(self)

    def glomit(self, target, scope):
        lhs, op, rhs = self.lhs, self.op, self.rhs
        if lhs is M:
            lhs = target
        if rhs is M:
            rhs = target
        if type(lhs) is _MSubspec:
            lhs = scope[glom](target, lhs.spec, scope)
        if type(rhs) is _MSubspec:
            rhs = scope[glom](target, rhs.spec, scope)
        matched = (
            (op == '=' and lhs == rhs) or
            (op == '!' and lhs != rhs) or
            (op == '>' and lhs > rhs) or
            (op == '<' and lhs < rhs) or
            (op == 'g' and lhs >= rhs) or
            (op == 'l' and lhs <= rhs)
        )
        if matched:
            return target
        raise MatchError("{!r} {} {!r}", lhs, _M_OP_MAP.get(op, op), rhs)

    def __repr__(self):
        op = _M_OP_MAP.get(self.op, self.op)
        return "{!r} {} {!r}".format(self.lhs, op, self.rhs)


class _MType(object):
    """:attr:`~glom.M` is similar to :attr:`~glom.T`, a stand-in for the
    current target, but where :attr:`~glom.T` allows for attribute and
    key access and method calls, :attr:`~glom.M` allows for comparison
    operators.

    If a comparison succeeds, the target is returned unchanged.
    If a comparison fails, :class:`~glom.MatchError` is thrown.

    Some examples:

    >>> glom(1, M > 0)
    1
    >>> glom(0, M == 0)
    0
    >>> glom('a', M != 'b') == 'a'
    True

    :attr:`~glom.M` by itself evaluates the current target for truthiness.
    For example, `M | Val(None)` is a simple idiom for normalizing all falsey values to None:

    >>> from glom import Val
    >>> glom([0, False, "", None], [M | Val(None)])
    [None, None, None, None]

    For convenience, ``&`` and ``|`` operators are overloaded to
    construct :attr:`~glom.And` and :attr:`~glom.Or` instances.

    >>> glom(1.0, (M > 0) & float)
    1.0

    .. note::

       Python's operator overloading may make for concise code,
       but it has its limits.

       Because bitwise operators (``&`` and ``|``) have higher precedence
       than comparison operators (``>``, ``<``, etc.), expressions must
       be parenthesized.

       >>> M > 0 & float
       Traceback (most recent call last):
       ...
       TypeError: unsupported operand type(s) for &: 'int' and 'type'

       Similarly, because of special handling around ternary
       comparisons (``1 < M < 5``) are implemented via
       short-circuiting evaluation, they also cannot be captured by
       :data:`M`.

    """
    __slots__ = ()

    def __call__(self, spec):
        """wrap a sub-spec in order to apply comparison operators to the result"""
        if not isinstance(spec, type(T)):
            # TODO: open this up for other specs so we can do other
            # checks, like function calls
            raise TypeError("M() only accepts T-style specs, not %s" % type(spec).__name__)
        return _MSubspec(spec)

    def __eq__(self, other):
        return _MExpr(self, '=', other)

    def __ne__(self, other):
        return _MExpr(self, '!', other)

    def __gt__(self, other):
        return _MExpr(self, '>', other)

    def __lt__(self, other):
        return _MExpr(self, '<', other)

    def __ge__(self, other):
        return _MExpr(self, 'g', other)

    def __le__(self, other):
        return _MExpr(self, 'l', other)

    def __and__(self, other):
        return And(self, other)

    __rand__ = __and__

    def __or__(self, other):
        return Or(self, other)

    def __invert__(self):
        return Not(self)

    def __repr__(self):
        return "M"

    def glomit(self, target, spec):
        if target:
            return target
        raise MatchError("{!r} not truthy", target)


M = _MType()



class Optional(object):
    """Used as a :class:`dict` key in a :class:`~glom.Match()` spec,
    marks that a value match key which would otherwise be required is
    optional and should not raise :exc:`~glom.MatchError` even if no
    keys match.

    For example::

      >>> spec = Match({Optional("name"): str})
      >>> glom({"name": "alice"}, spec)
      {'name': 'alice'}
      >>> glom({}, spec)
      {}
      >>> spec = Match({Optional("name", default=""): str})
      >>> glom({}, spec)
      {'name': ''}

    """
    __slots__ = ('key', 'default')

    def __init__(self, key, default=_MISSING):
        if type(key) in (Required, Optional):
            raise TypeError("double wrapping of Optional")
        hash(key)  # ensure is a valid key
        if _precedence(key) != 0:
            raise ValueError("Optional() keys must be == match constants, not {!r}".format(key))
        self.key, self.default = key, default

    def glomit(self, target, scope):
        if target != self.key:
            raise MatchError("target {} != spec {}", target, self.key)
        return target

    def __repr__(self):
        return '%s(%s)' % (self.__class__.__name__, bbrepr(self.key))


class Required(object):
    """Used as a :class:`dict` key in :class:`~glom.Match()` mode, marks
    that a key which might otherwise not be required should raise
    :exc:`~glom.MatchError` if the key in the target does not match.

    For example::

      >>> spec = Match({object: object})

    This spec will match any dict, because :class:`object` is the base
    type of every object::

      >>> glom({}, spec)
      {}

    ``{}`` will also match because match mode does not require at
    least one match by default. If we want to require that a key
    matches, we can use :class:`~glom.Required`::

      >>> spec = Match({Required(object): object})
      >>> glom({}, spec)
      Traceback (most recent call last):
      ...
      MatchError: error raised while processing.
       Target-spec trace, with error detail (most recent last):
       - Target: {}
       - Spec: Match({Required(object): <type 'object'>})
       - Spec: {Required(object): <type 'object'>}
      MatchError: target missing expected keys Required(object)

    Now our spec requires at least one key of any type. You can refine
    the spec by putting more specific subpatterns inside of
    :class:`~glom.Required`.

    """
    __slots__ = ('key',)

    def __init__(self, key):
        if type(key) in (Required, Optional):
            raise TypeError("double wrapping of Required")
        hash(key)  # ensure is a valid key
        if _precedence(key) == 0:
            raise ValueError("== match constants are already required: " + bbrepr(key))
        self.key = key

    def glomit(self, target, scope):
        return scope[glom](target, self.key, scope)

    def __repr__(self):
        return '%s(%s)' % (self.__class__.__name__, bbrepr(self.key))


def _precedence(match):
    """
    in a dict spec, target-keys may match many
    spec-keys (e.g. 1 will match int, M > 0, and 1);
    therefore we need a precedence for which order to try
    keys in; higher = later
    """
    if type(match) in (Required, Optional):
        match = match.key
    if type(match) in (tuple, frozenset):
        if not match:
            return 0
        return max([_precedence(item) for item in match])
    if isinstance(match, type):
        return 2
    if hasattr(match, "glomit"):
        return 1
    return 0  # == match


def _handle_dict(target, spec, scope):
    if not isinstance(target, dict):
        raise TypeMatchError(type(target), dict)
    spec_keys = spec  # cheating a little bit here, list-vs-dict, but saves an object copy sometimes
    if sys.version_info < (3, 6):
        # apply a deterministic precedence if the python version itself does not guarantee ordering
        spec_keys = sorted(spec_keys, key=_precedence)
    required = {
        key for key in spec_keys
        if _precedence(key) == 0 and type(key) != Optional
        or type(key) == Required}
    result = {  # pre-load result with defaults
        key.key: key.default for key in spec_keys
        if type(key) is Optional and key.default is not _MISSING}
    for key, val in target.items():
        for spec_key in spec_keys:
            try:
                key = scope[glom](key, spec_key, scope)
            except GlomError:
                pass
            else:
                result[key] = scope[glom](val, spec[spec_key], scope)
                required.discard(spec_key)
                break
        else:
            raise MatchError("key {!r} didn't match any of {!r}", key, spec_keys)
    if required:
        raise MatchError("target missing expected keys: {}", ', '.join([bbrepr(r) for r in required]))
    return result


def _glom_match(target, spec, scope):
    if isinstance(spec, type):
        if not isinstance(target, spec):
            raise TypeMatchError(type(target), spec)
    elif isinstance(spec, dict):
        return _handle_dict(target, spec, scope)
    elif isinstance(spec, (list, set, frozenset)):
        if not isinstance(target, type(spec)):
            raise TypeMatchError(type(target), type(spec))
        result = []
        for item in target:
            for child in spec:
                try:
                    result.append(scope[glom](item, child, scope))
                    break
                except GlomError as e:
                    last_error = e
            else:  # did not break, something went wrong
                if target and not spec:
                    raise MatchError(
                        "{!r} does not match empty {}", target, type(spec).__name__)
                # NOTE: unless error happens above, break will skip else branch
                # so last_error will have been assigned
                raise last_error
        if type(spec) is not list:
            return type(spec)(result)
        return result
    elif isinstance(spec, tuple):
        if not isinstance(target, tuple):
            raise TypeMatchError(type(target), tuple)
        if len(target) != len(spec):
            raise MatchError("{!r} does not match {!r}", target, spec)
        result = []
        for sub_target, sub_spec in zip(target, spec):
            result.append(scope[glom](sub_target, sub_spec, scope))
        return tuple(result)
    elif callable(spec):
        try:
            if spec(target):
                return target
        except Exception as e:
            raise MatchError(
                "{}({!r}) did not validate (got exception {!r})", spec.__name__, target, e)
        raise MatchError(
            "{}({!r}) did not validate (non truthy return)", spec.__name__, target)
    elif target != spec:
        raise MatchError("{!r} does not match {!r}", target, spec)
    return target


class Switch(object):
    """The :class:`Switch` specifier type routes data processing based on
    matching keys, much like the classic switch statement.

    Here is a spec which differentiates between lowercase English
    vowel and consonant characters:

      >>> switch_spec = Match(Switch([(Or('a', 'e', 'i', 'o', 'u'), Val('vowel')),
      ...                             (And(str, M, M(T[2:]) == ''), Val('consonant'))]))

    The constructor accepts a :class:`dict` of ``{keyspec: valspec}``
    or a list of items, ``[(keyspec, valspec)]``. Keys are tried
    against the current target in order. If a keyspec raises
    :class:`GlomError`, the next keyspec is tried.  Once a keyspec
    succeeds, the corresponding valspec is evaluated and returned.
    Let's try it out:

      >>> glom('a', switch_spec)
      'vowel'
      >>> glom('z', switch_spec)
      'consonant'

    If no keyspec succeeds, a :class:`MatchError` is raised. Our spec
    only works on characters (strings of length 1). Let's try a
    non-character, ``3``:

      >>> glom(3, switch_spec)
      Traceback (most recent call last):
      ...
      MatchError: error raised while processing, details below.
       Target-spec trace (most recent last):
       - Target: 3
       - Spec: Match(Switch([(Or('a', 'e', 'i', 'o', 'u'), Val('vowel')), (An...
       - Spec: Switch([(Or('a', 'e', 'i', 'o', 'u'), Val('vowel')), (And(str,...
       - Spec: Or('a', 'e', 'i', 'o', 'u')
       - Spec: 'a'
      MatchError: no matches for target in Switch

    A *default* value can be passed to the spec to be returned instead
    of raising a :class:`MatchError`.

    .. note::

      Switch implements control flow similar to the switch statement
      proposed in `PEP622 <https://www.python.org/dev/peps/pep-0622/>`_.

    """
    def __init__(self, cases, default=_MISSING):
        if type(cases) is dict:
            cases = list(cases.items())
        if type(cases) is not list:
            raise TypeError(
                "expected cases argument to be of format {{keyspec: valspec}}"
                " or [(keyspec, valspec)] not: {}".format(type(cases)))
        self.cases = cases
        # glom.match(cases, Or([(object, object)], dict))
        # start dogfooding ^
        self.default = default
        if not cases:
            raise ValueError('expected at least one case in %s, got: %r'
                             % (self.__class__.__name__, self.cases))
        return


    def glomit(self, target, scope):
        for keyspec, valspec in self.cases:
            try:
                scope[glom](target, keyspec, scope)
            except GlomError as ge:
                continue
            return scope[glom](target, valspec, chain_child(scope))
        if self.default is not _MISSING:
            return self.default
        raise MatchError("no matches for target in %s"  % self.__class__.__name__)

    def __repr__(self):
        return '%s(%s)' % (self.__class__.__name__, bbrepr(self.cases))


RAISE = make_sentinel('RAISE')  # flag object for "raise on check failure"


class Check(object):
    """Check objects are used to make assertions about the target data,
    and either pass through the data or raise exceptions if there is a
    problem.

    If any check condition fails, a :class:`~glom.CheckError` is raised.

    Args:

       spec: a sub-spec to extract the data to which other assertions will
          be checked (defaults to applying checks to the target itself)
       type: a type or sequence of types to be checked for exact match
       equal_to: a value to be checked for equality match ("==")
       validate: a callable or list of callables, each representing a
          check condition. If one or more return False or raise an
          exception, the Check will fail.
       instance_of: a type or sequence of types to be checked with isinstance()
       one_of: an iterable of values, any of which can match the target ("in")
       default: an optional default value to replace the value when the check fails
                (if default is not specified, GlomCheckError will be raised)

    Aside from *spec*, all arguments are keyword arguments. Each
    argument, except for *default*, represent a check
    condition. Multiple checks can be passed, and if all check
    conditions are left unset, Check defaults to performing a basic
    truthy check on the value.

    """
    # TODO: the next level of Check would be to play with the Scope to
    # allow checking to continue across the same level of
    # dictionary. Basically, collect as many errors as possible before
    # raising the unified CheckError.
    def __init__(self, spec=T, **kwargs):
        self.spec = spec
        self._orig_kwargs = dict(kwargs)
        self.default = kwargs.pop('default', RAISE)

        def _get_arg_val(name, cond, func, val, can_be_empty=True):
            if val is _MISSING:
                return ()
            if not is_iterable(val):
                val = (val,)
            elif not val and not can_be_empty:
                raise ValueError('expected %r argument to contain at least one value,'
                                 ' not: %r' % (name, val))
            for v in val:
                if not func(v):
                    raise ValueError('expected %r argument to be %s, not: %r'
                                     % (name, cond, v))
            return val

        # if there are other common validation functions, maybe a
        # small set of special strings would work as valid arguments
        # to validate, too.
        def truthy(val):
            return bool(val)

        validate = kwargs.pop('validate', _MISSING if kwargs else truthy)
        type_arg = kwargs.pop('type', _MISSING)
        instance_of = kwargs.pop('instance_of', _MISSING)
        equal_to = kwargs.pop('equal_to', _MISSING)
        one_of = kwargs.pop('one_of', _MISSING)
        if kwargs:
            raise TypeError('unexpected keyword arguments: %r' % kwargs.keys())

        self.validators = _get_arg_val('validate', 'callable', callable, validate)
        self.instance_of = _get_arg_val('instance_of', 'a type',
                                        lambda x: isinstance(x, type), instance_of, False)
        self.types = _get_arg_val('type', 'a type',
                                  lambda x: isinstance(x, type), type_arg, False)

        if equal_to is not _MISSING:
            self.vals = (equal_to,)
            if one_of is not _MISSING:
                raise TypeError('expected "one_of" argument to be unset when'
                                ' "equal_to" argument is passed')
        elif one_of is not _MISSING:
            if not is_iterable(one_of):
                raise ValueError('expected "one_of" argument to be iterable'
                                 ' , not: %r' % one_of)
            if not one_of:
                raise ValueError('expected "one_of" to contain at least'
                                 ' one value, not: %r' % (one_of,))
            self.vals = one_of
        else:
            self.vals = ()
        return

    class _ValidationError(Exception):
        "for internal use inside of Check only"
        pass

    def glomit(self, target, scope):
        ret = target
        errs = []
        if self.spec is not T:
            target = scope[glom](target, self.spec, scope)
        if self.types and type(target) not in self.types:
            if self.default is not RAISE:
                return self.default
            errs.append('expected type to be %r, found type %r' %
                        (self.types[0].__name__ if len(self.types) == 1
                         else tuple([t.__name__ for t in self.types]),
                         type(target).__name__))

        if self.vals and target not in self.vals:
            if self.default is not RAISE:
                return self.default
            if len(self.vals) == 1:
                errs.append("expected {}, found {}".format(self.vals[0], target))
            else:
                errs.append('expected one of {}, found {}'.format(self.vals, target))

        if self.validators:
            for i, validator in enumerate(self.validators):
                try:
                    res = validator(target)
                    if res is False:
                        raise self._ValidationError
                except Exception as e:
                    msg = ('expected %r check to validate target'
                           % getattr(validator, '__name__', None) or ('#%s' % i))
                    if type(e) is self._ValidationError:
                        if self.default is not RAISE:
                            return self.default
                    else:
                        msg += ' (got exception: %r)' % e
                    errs.append(msg)

        if self.instance_of and not isinstance(target, self.instance_of):
            # TODO: can these early returns be done without so much copy-paste?
            # (early return to avoid potentially expensive or even error-causeing
            # string formats)
            if self.default is not RAISE:
                return self.default
            errs.append('expected instance of %r, found instance of %r' %
                        (self.instance_of[0].__name__ if len(self.instance_of) == 1
                         else tuple([t.__name__ for t in self.instance_of]),
                         type(target).__name__))

        if errs:
            # TODO: due to the usage of basic path (not a Path
            # object), the format can be a bit inconsistent here
            # (e.g., 'a.b' and ['a', 'b'])
            raise CheckError(errs, self, scope[Path])
        return ret

    def __repr__(self):
        cn = self.__class__.__name__
        posargs = (self.spec,) if self.spec is not T else ()
        return format_invocation(cn, posargs, self._orig_kwargs, repr=bbrepr)


class CheckError(GlomError):
    """This :exc:`GlomError` subtype is raised when target data fails to
    pass a :class:`Check`'s specified validation.

    An uncaught ``CheckError`` looks like this::

       >>> target = {'a': {'b': 'c'}}
       >>> glom(target, {'b': ('a.b', Check(type=int))})
       Traceback (most recent call last):
       ...
       CheckError: target at path ['a.b'] failed check, got error: "expected type to be 'int', found type 'str'"

    If the ``Check`` contains more than one condition, there may be
    more than one error message. The string rendition of the
    ``CheckError`` will include all messages.

    You can also catch the ``CheckError`` and programmatically access
    messages through the ``msgs`` attribute on the ``CheckError``
    instance.

    """
    def __init__(self, msgs, check, path):
        self.msgs = msgs
        self.check_obj = check
        self.path = path

    def get_message(self):
        msg = 'target at path %s failed check,' % self.path
        if self.check_obj.spec is not T:
            msg += ' subtarget at %r' % (self.check_obj.spec,)
        if len(self.msgs) == 1:
            msg += ' got error: %r' % (self.msgs[0],)
        else:
            msg += ' got %s errors: %r' % (len(self.msgs), self.msgs)
        return msg

    def __copy__(self):
        # py27 struggles to copy PAE without this method
        return type(self)(self.msgs, self.check_obj, self.path)

    def __repr__(self):
        cn = self.__class__.__name__
        return '%s(%r, %r, %r)' % (cn, self.msgs, self.check_obj, self.path)<|MERGE_RESOLUTION|>--- conflicted
+++ resolved
@@ -14,11 +14,7 @@
 from boltons.iterutils import is_iterable
 from boltons.typeutils import make_sentinel
 
-<<<<<<< HEAD
-from .core import GlomError, glom, T, MODE, bbrepr, bbformat, format_invocation, Path, chain_child, Literal
-=======
-from .core import GlomError, glom, T, MODE, bbrepr, bbformat, format_invocation, Path, LAST_CHILD_SCOPE, Val
->>>>>>> efddd663
+from .core import GlomError, glom, T, MODE, bbrepr, bbformat, format_invocation, Path, chain_child, Val
 
 
 _MISSING = make_sentinel('_MISSING')
