--- conflicted
+++ resolved
@@ -82,10 +82,6 @@
 [0, 1, 2, 3, 4]
 """
 
-<<<<<<< HEAD
-MODE =  make_sentinel('MODE')
-
-=======
 LAST_CHILD_SCOPE = make_sentinel('LAST_CHILD_SCOPE')
 LAST_CHILD_SCOPE.__doc__ = """
 Marker that can be used by parents to keep track of the last child
@@ -95,8 +91,6 @@
 """
 MODE =  make_sentinel('MODE')
 
-
->>>>>>> 518521cf
 
 class GlomError(Exception):
     """The base exception for all the errors that might be raised from
@@ -1443,23 +1437,6 @@
         return '%s(%s)' % (cn, rpr)
 
 
-
-class Build(object):
-    """
-    switch to builder mode (the default)
-
-    TODO: this seems like it should be a sub-class of class Spec() --
-    if Spec() could help define the interface for new "modes" or dialects
-    that would also help make match mode feel less duct-taped on
-    """
-    def __init__(self, spec):
-        self.spec = spec
-
-    def glomit(self, target, scope):
-        scope[MODE] = _glom_build
-        return scope[glom](target, self.spec, scope)
-
-
 class _AbstractIterable(_AbstractIterableBase):
     __metaclass__ = ABCMeta
     @classmethod
@@ -1773,11 +1750,7 @@
     scope = _DEFAULT_SCOPE.new_child({
         Path: kwargs.pop('path', []),
         Inspect: kwargs.pop('inspector', None),
-<<<<<<< HEAD
-        MODE: _glom_build,
-=======
         MODE: _glom_auto,
->>>>>>> 518521cf
     })
     scope[UP] = scope
     scope[ROOT] = scope
@@ -1810,11 +1783,7 @@
     return scope[MODE](target, spec, scope)
 
 
-<<<<<<< HEAD
-def _glom_build(target, spec, scope):
-=======
 def _glom_auto(target, spec, scope):
->>>>>>> 518521cf
     if isinstance(spec, dict):
         return _handle_dict(target, spec, scope)
     elif isinstance(spec, list):
