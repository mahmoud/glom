--- conflicted
+++ resolved
@@ -1431,7 +1431,6 @@
             # TODO: typecheck kwarg vals?
         return _t_child(self, '(', (args, kwargs))
 
-<<<<<<< HEAD
     def __add__(self, arg):
         return _t_child(self, '+', arg)
 
@@ -1469,10 +1468,9 @@
 
     def __neg__(self):
         return _t_child(self, '_', None)
-=======
+
     def __(self, name):
         return _t_child(self, '.', '__' + name)
->>>>>>> 55bbcd5d
 
     def __repr__(self):
         # TODO: handle arithmetic expressions
